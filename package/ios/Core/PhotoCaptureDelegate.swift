//
//  PhotoCaptureDelegate.swift
//  mrousavy
//
//  Created by Marc Rousavy on 15.12.20.
//  Copyright © 2020 mrousavy. All rights reserved.
//

import AVFoundation
import UIKit

// MARK: - PhotoCaptureDelegate

<<<<<<< HEAD
class PhotoCaptureDelegate: NSObject, AVCapturePhotoCaptureDelegate {
    private let promise: Promise
    private let enableShutterSound: Bool
    private let currentOrientation: UIInterfaceOrientation

    required init(promise: Promise, enableShutterSound: Bool, currentOrientation: UIInterfaceOrientation) {
        self.promise = promise
        self.enableShutterSound = enableShutterSound
        self.currentOrientation = currentOrientation
        super.init()
        delegatesReferences.append(self)
=======
class PhotoCaptureDelegate: GlobalReferenceHolder, AVCapturePhotoCaptureDelegate {
  private let promise: Promise
  private let enableShutterSound: Bool
  private let cameraSessionDelegate: CameraSessionDelegate?
  private let metadataProvider: MetadataProvider

  required init(promise: Promise,
                enableShutterSound: Bool,
                metadataProvider: MetadataProvider,
                cameraSessionDelegate: CameraSessionDelegate?) {
    self.promise = promise
    self.enableShutterSound = enableShutterSound
    self.metadataProvider = metadataProvider
    self.cameraSessionDelegate = cameraSessionDelegate
    super.init()
    makeGlobal()
  }

  func photoOutput(_: AVCapturePhotoOutput, willCapturePhotoFor _: AVCaptureResolvedPhotoSettings) {
    if !enableShutterSound {
      // disable system shutter sound (see https://stackoverflow.com/a/55235949/5281431)
      AudioServicesDisposeSystemSoundID(1108)
    }

    // onShutter(..) event
    cameraSessionDelegate?.onCaptureShutter(shutterType: .photo)
  }

  func photoOutput(_: AVCapturePhotoOutput, didFinishProcessingPhoto photo: AVCapturePhoto, error: Error?) {
    defer {
      removeGlobal()
>>>>>>> 9ca66437
    }

    func photoOutput(_: AVCapturePhotoOutput, willCapturePhotoFor _: AVCaptureResolvedPhotoSettings) {
        if !enableShutterSound {
            // disable system shutter sound (see https://stackoverflow.com/a/55235949/5281431)
            AudioServicesDisposeSystemSoundID(1108)
        }
    }

<<<<<<< HEAD
    func photoOutput(_: AVCapturePhotoOutput, didFinishProcessingPhoto photo: AVCapturePhoto, error: Error?) {
        defer {
            delegatesReferences.removeAll(where: { $0 == self })
        }
        if let error = error as NSError? {
            promise.reject(error: .capture(.unknown(message: error.description)), cause: error)
            return
        }

        let error = ErrorPointer(nilLiteral: ())
        guard let tempFilePath = RCTTempFilePath("jpeg", error)
        else {
            let message = error?.pointee?.description
            promise.reject(error: .capture(.createTempFileError(message: message)), cause: error?.pointee)
            return
        }
        let url = URL(string: "file://\(tempFilePath)")!

        guard let data = photo.fileDataRepresentation(), let image = UIImage(data: data) else {
            promise.reject(error: .capture(.fileError))
            return
        }

        let transformedimage = image.transformedImage(interfaceOrientation: currentOrientation)
        guard let transformedData = transformedimage.jpegData(compressionQuality: 1.0) else {
            promise.reject(error: .capture(.fileError))
            return
        }

        do {
            try transformedData.write(to: url)
            let exif = photo.metadata["{Exif}"] as? [String: Any]
            let width = exif?["PixelXDimension"]
            let height = exif?["PixelYDimension"]
            let exifOrientation = photo.metadata[String(kCGImagePropertyOrientation)] as? UInt32 ?? CGImagePropertyOrientation.up.rawValue
            let cgOrientation = CGImagePropertyOrientation(rawValue: exifOrientation) ?? CGImagePropertyOrientation.up
            let orientation = getOrientation(forExifOrientation: cgOrientation)
            let isMirrored = getIsMirrored(forExifOrientation: cgOrientation)

            var response = [
                "path": tempFilePath,
                "width": width as Any,
                "height": height as Any,
                "orientation": orientation,
                "isMirrored": isMirrored,
                "isRawPhoto": photo.isRawPhoto,
                "metadata": photo.metadata,
                "thumbnail": photo.embeddedThumbnailPhotoFormat as Any
            ]
            if let variance = calculateDepthVariabilityWithWeights(photo: photo) {
                response["depth_variance"] = distance
            }
            promise.resolve(response)
        } catch {
            promise.reject(error: .capture(.fileError), cause: error as NSError)
        }
    }

    func photoOutput(_: AVCapturePhotoOutput, didFinishCaptureFor _: AVCaptureResolvedPhotoSettings, error: Error?) {
        defer {
            delegatesReferences.removeAll(where: { $0 == self })
        }
        if let error = error as NSError? {
            if error.code == -11807 {
                promise.reject(error: .capture(.insufficientStorage), cause: error)
            } else {
                promise.reject(error: .capture(.unknown(message: error.description)), cause: error)
            }
            return
        }
    }

    func calculateDepthVariabilityWithWeights(photo: AVCapturePhoto) -> Float? {
        guard let depthData = photo.depthData else {
            print("No depth data available.")
            return nil
        }

        let convertedDepthData = depthData.converting(toDepthDataType: kCVPixelFormatType_DepthFloat32)
        let depthMap = CIImage(cvPixelBuffer: convertedDepthData.depthDataMap)
        let context = CIContext()
        let depthMapSize = depthMap.extent.size

        // Sample points with weights
        let weightedPoints: [(point: CGPoint, weight: Float)] = [
            (CGPoint(x: depthMapSize.width * 0.5, y: depthMapSize.height * 0.5), 3.0), // center with higher weight
            (CGPoint(x: depthMapSize.width * 0.25, y: depthMapSize.height * 0.25), 1.0), // corners with normal weight
            (CGPoint(x: depthMapSize.width * 0.75, y: depthMapSize.height * 0.25), 1.0),
            (CGPoint(x: depthMapSize.width * 0.25, y: depthMapSize.height * 0.75), 1.0),
            (CGPoint(x: depthMapSize.width * 0.75, y: depthMapSize.height * 0.75), 1.0)
        ]

        var totalWeight: Float = 0
        var weightedSum: Float = 0
        var depths: [Float] = []
        for (point, weight) in weightedPoints {
            var pixelDepth: Float = 0
            let pointX = Int(point.x)
            let pointY = Int(point.y)
            context.render(depthMap, toBitmap: &pixelDepth, rowBytes: 4, bounds: CGRect(x: pointX, y: pointY, width: 1, height: 1), format: .Rf, colorSpace: nil)
            depths.append(pixelDepth)
            weightedSum += pixelDepth * weight
            totalWeight += weight
        }

        let weightedMean = weightedSum / totalWeight
        let weightedVariance = weightedPoints.indices.map {
            weightedPoints[$0].weight * (depths[$0] - weightedMean) * (depths[$0] - weightedMean)
        }.reduce(0, +) / totalWeight

        return sqrt(weightedVariance) // Standard deviation
=======
    do {
      let path = try FileUtils.writePhotoToTempFile(photo: photo, metadataProvider: metadataProvider)

      let exif = photo.metadata["{Exif}"] as? [String: Any]
      let width = exif?["PixelXDimension"]
      let height = exif?["PixelYDimension"]
      let exifOrientation = photo.metadata[String(kCGImagePropertyOrientation)] as? UInt32 ?? CGImagePropertyOrientation.up.rawValue
      let cgOrientation = CGImagePropertyOrientation(rawValue: exifOrientation) ?? CGImagePropertyOrientation.up
      let orientation = getOrientation(forExifOrientation: cgOrientation)
      let isMirrored = getIsMirrored(forExifOrientation: cgOrientation)

      promise.resolve([
        "path": path.absoluteString,
        "width": width as Any,
        "height": height as Any,
        "orientation": orientation,
        "isMirrored": isMirrored,
        "isRawPhoto": photo.isRawPhoto,
        "metadata": photo.metadata,
        "thumbnail": photo.embeddedThumbnailPhotoFormat as Any,
      ])
    } catch let error as CameraError {
      promise.reject(error: error)
    } catch {
      promise.reject(error: .capture(.unknown(message: "An unknown error occured while capturing the photo!")), cause: error as NSError)
>>>>>>> 9ca66437
    }

<<<<<<< HEAD
    private func getOrientation(forExifOrientation exifOrientation: CGImagePropertyOrientation) -> String {
        switch exifOrientation {
        case .up, .upMirrored:
            return "portrait"
        case .down, .downMirrored:
            return "portrait-upside-down"
        case .left, .leftMirrored:
            return "landscape-left"
        case .right, .rightMirrored:
            return "landscape-right"
        default:
            return "portrait"
        }
=======
  func photoOutput(_: AVCapturePhotoOutput, didFinishCaptureFor _: AVCaptureResolvedPhotoSettings, error: Error?) {
    defer {
      removeGlobal()
>>>>>>> 9ca66437
    }

    private func getIsMirrored(forExifOrientation exifOrientation: CGImagePropertyOrientation) -> Bool {
        switch exifOrientation {
        case .upMirrored, .rightMirrored, .downMirrored, .leftMirrored:
            return true
        default:
            return false
        }
    }
}

extension UIImage {
    func transformedImage(interfaceOrientation: UIInterfaceOrientation) -> UIImage {
        switch interfaceOrientation {
        case .landscapeRight:
            return rotate(degrees: 90)

        case .landscapeLeft:
            return rotate(degrees: -90)

        case .portraitUpsideDown:
            return rotate(degrees: 180)

        case .portrait:
            return self

        default:
            return self
        }
    }

    func rotate(degrees: CGFloat) -> UIImage {
        let radians = degrees * (CGFloat(Double.pi) / 180)
        let rotatedSize = CGRect(origin: .zero, size: size)
            .applying(CGAffineTransform(rotationAngle: CGFloat(radians)))
            .integral.size
        UIGraphicsBeginImageContext(rotatedSize)
        if let context = UIGraphicsGetCurrentContext() {
            let origin = CGPoint(x: rotatedSize.width / 2.0,
                                 y: rotatedSize.height / 2.0)
            context.translateBy(x: origin.x, y: origin.y)
            context.rotate(by: radians)
            draw(in: CGRect(x: -origin.y, y: -origin.x,
                            width: size.width, height: size.height))
            let rotatedImage = UIGraphicsGetImageFromCurrentImageContext()
            UIGraphicsEndImageContext()

            return rotatedImage ?? self
        }

        return self
    }
}<|MERGE_RESOLUTION|>--- conflicted
+++ resolved
@@ -11,33 +11,23 @@
 
 // MARK: - PhotoCaptureDelegate
 
-<<<<<<< HEAD
-class PhotoCaptureDelegate: NSObject, AVCapturePhotoCaptureDelegate {
-    private let promise: Promise
-    private let enableShutterSound: Bool
-    private let currentOrientation: UIInterfaceOrientation
-
-    required init(promise: Promise, enableShutterSound: Bool, currentOrientation: UIInterfaceOrientation) {
-        self.promise = promise
-        self.enableShutterSound = enableShutterSound
-        self.currentOrientation = currentOrientation
-        super.init()
-        delegatesReferences.append(self)
-=======
 class PhotoCaptureDelegate: GlobalReferenceHolder, AVCapturePhotoCaptureDelegate {
   private let promise: Promise
   private let enableShutterSound: Bool
   private let cameraSessionDelegate: CameraSessionDelegate?
   private let metadataProvider: MetadataProvider
+  private let currentOrientation: UIInterfaceOrientation
 
   required init(promise: Promise,
                 enableShutterSound: Bool,
                 metadataProvider: MetadataProvider,
-                cameraSessionDelegate: CameraSessionDelegate?) {
+                cameraSessionDelegate: CameraSessionDelegate?,
+                currentOrientation: UIInterfaceOrientation) {
     self.promise = promise
     self.enableShutterSound = enableShutterSound
     self.metadataProvider = metadataProvider
     self.cameraSessionDelegate = cameraSessionDelegate
+    self.currentOrientation = currentOrientation
     super.init()
     makeGlobal()
   }
@@ -55,88 +45,62 @@
   func photoOutput(_: AVCapturePhotoOutput, didFinishProcessingPhoto photo: AVCapturePhoto, error: Error?) {
     defer {
       removeGlobal()
->>>>>>> 9ca66437
-    }
-
-    func photoOutput(_: AVCapturePhotoOutput, willCapturePhotoFor _: AVCaptureResolvedPhotoSettings) {
-        if !enableShutterSound {
-            // disable system shutter sound (see https://stackoverflow.com/a/55235949/5281431)
-            AudioServicesDisposeSystemSoundID(1108)
-        }
-    }
-
-<<<<<<< HEAD
-    func photoOutput(_: AVCapturePhotoOutput, didFinishProcessingPhoto photo: AVCapturePhoto, error: Error?) {
-        defer {
-            delegatesReferences.removeAll(where: { $0 == self })
-        }
-        if let error = error as NSError? {
-            promise.reject(error: .capture(.unknown(message: error.description)), cause: error)
-            return
-        }
-
-        let error = ErrorPointer(nilLiteral: ())
-        guard let tempFilePath = RCTTempFilePath("jpeg", error)
-        else {
-            let message = error?.pointee?.description
-            promise.reject(error: .capture(.createTempFileError(message: message)), cause: error?.pointee)
-            return
-        }
-        let url = URL(string: "file://\(tempFilePath)")!
-
-        guard let data = photo.fileDataRepresentation(), let image = UIImage(data: data) else {
-            promise.reject(error: .capture(.fileError))
-            return
-        }
-
-        let transformedimage = image.transformedImage(interfaceOrientation: currentOrientation)
-        guard let transformedData = transformedimage.jpegData(compressionQuality: 1.0) else {
-            promise.reject(error: .capture(.fileError))
-            return
-        }
-
-        do {
-            try transformedData.write(to: url)
-            let exif = photo.metadata["{Exif}"] as? [String: Any]
-            let width = exif?["PixelXDimension"]
-            let height = exif?["PixelYDimension"]
-            let exifOrientation = photo.metadata[String(kCGImagePropertyOrientation)] as? UInt32 ?? CGImagePropertyOrientation.up.rawValue
-            let cgOrientation = CGImagePropertyOrientation(rawValue: exifOrientation) ?? CGImagePropertyOrientation.up
-            let orientation = getOrientation(forExifOrientation: cgOrientation)
-            let isMirrored = getIsMirrored(forExifOrientation: cgOrientation)
-
-            var response = [
-                "path": tempFilePath,
-                "width": width as Any,
-                "height": height as Any,
-                "orientation": orientation,
-                "isMirrored": isMirrored,
-                "isRawPhoto": photo.isRawPhoto,
-                "metadata": photo.metadata,
-                "thumbnail": photo.embeddedThumbnailPhotoFormat as Any
-            ]
-            if let variance = calculateDepthVariabilityWithWeights(photo: photo) {
-                response["depth_variance"] = distance
-            }
-            promise.resolve(response)
-        } catch {
-            promise.reject(error: .capture(.fileError), cause: error as NSError)
-        }
-    }
-
-    func photoOutput(_: AVCapturePhotoOutput, didFinishCaptureFor _: AVCaptureResolvedPhotoSettings, error: Error?) {
-        defer {
-            delegatesReferences.removeAll(where: { $0 == self })
-        }
-        if let error = error as NSError? {
-            if error.code == -11807 {
-                promise.reject(error: .capture(.insufficientStorage), cause: error)
-            } else {
-                promise.reject(error: .capture(.unknown(message: error.description)), cause: error)
-            }
-            return
-        }
-    }
+    }
+    if let error = error as NSError? {
+      promise.reject(error: .capture(.unknown(message: error.description)), cause: error)
+      return
+    }
+
+    do {
+      guard let imageData = photo.fileDataRepresentation(), let image = UIImage(data: imageData) else {
+          promise.reject(error: .capture(.imageDataAccessError))
+        return
+      }
+      let transformedimage = image.transformedImage(interfaceOrientation: currentOrientation)
+      let path = try FileUtils.writeUIImageToTempFile(image: transformedimage)
+
+      let exif = photo.metadata["{Exif}"] as? [String: Any]
+      let width = exif?["PixelXDimension"]
+      let height = exif?["PixelYDimension"]
+      let exifOrientation = photo.metadata[String(kCGImagePropertyOrientation)] as? UInt32 ?? CGImagePropertyOrientation.up.rawValue
+      let cgOrientation = CGImagePropertyOrientation(rawValue: exifOrientation) ?? CGImagePropertyOrientation.up
+      let orientation = getOrientation(forExifOrientation: cgOrientation)
+      let isMirrored = getIsMirrored(forExifOrientation: cgOrientation)
+    
+      var response = [
+        "path": path.absoluteString,
+        "width": width as Any,
+        "height": height as Any,
+        "orientation": orientation,
+        "isMirrored": isMirrored,
+        "isRawPhoto": photo.isRawPhoto,
+        "metadata": photo.metadata,
+        "thumbnail": photo.embeddedThumbnailPhotoFormat as Any,
+      ]
+      if let variance = calculateDepthVariabilityWithWeights(photo: photo) {
+        response["depth_variance"] = variance
+      }
+      promise.resolve(response)
+    } catch let error as CameraError {
+      promise.reject(error: error)
+    } catch {
+      promise.reject(error: .capture(.unknown(message: "An unknown error occured while capturing the photo!")), cause: error as NSError)
+    }
+  }
+
+  func photoOutput(_: AVCapturePhotoOutput, didFinishCaptureFor _: AVCaptureResolvedPhotoSettings, error: Error?) {
+    defer {
+      removeGlobal()
+    }
+    if let error = error as NSError? {
+      if error.code == -11807 {
+        promise.reject(error: .capture(.insufficientStorage), cause: error)
+      } else {
+        promise.reject(error: .capture(.unknown(message: error.description)), cause: error)
+      }
+      return
+    }
+  }
 
     func calculateDepthVariabilityWithWeights(photo: AVCapturePhoto) -> Float? {
         guard let depthData = photo.depthData else {
@@ -177,36 +141,8 @@
         }.reduce(0, +) / totalWeight
 
         return sqrt(weightedVariance) // Standard deviation
-=======
-    do {
-      let path = try FileUtils.writePhotoToTempFile(photo: photo, metadataProvider: metadataProvider)
-
-      let exif = photo.metadata["{Exif}"] as? [String: Any]
-      let width = exif?["PixelXDimension"]
-      let height = exif?["PixelYDimension"]
-      let exifOrientation = photo.metadata[String(kCGImagePropertyOrientation)] as? UInt32 ?? CGImagePropertyOrientation.up.rawValue
-      let cgOrientation = CGImagePropertyOrientation(rawValue: exifOrientation) ?? CGImagePropertyOrientation.up
-      let orientation = getOrientation(forExifOrientation: cgOrientation)
-      let isMirrored = getIsMirrored(forExifOrientation: cgOrientation)
-
-      promise.resolve([
-        "path": path.absoluteString,
-        "width": width as Any,
-        "height": height as Any,
-        "orientation": orientation,
-        "isMirrored": isMirrored,
-        "isRawPhoto": photo.isRawPhoto,
-        "metadata": photo.metadata,
-        "thumbnail": photo.embeddedThumbnailPhotoFormat as Any,
-      ])
-    } catch let error as CameraError {
-      promise.reject(error: error)
-    } catch {
-      promise.reject(error: .capture(.unknown(message: "An unknown error occured while capturing the photo!")), cause: error as NSError)
->>>>>>> 9ca66437
-    }
-
-<<<<<<< HEAD
+    }
+
     private func getOrientation(forExifOrientation exifOrientation: CGImagePropertyOrientation) -> String {
         switch exifOrientation {
         case .up, .upMirrored:
@@ -220,11 +156,6 @@
         default:
             return "portrait"
         }
-=======
-  func photoOutput(_: AVCapturePhotoOutput, didFinishCaptureFor _: AVCaptureResolvedPhotoSettings, error: Error?) {
-    defer {
-      removeGlobal()
->>>>>>> 9ca66437
     }
 
     private func getIsMirrored(forExifOrientation exifOrientation: CGImagePropertyOrientation) -> Bool {
